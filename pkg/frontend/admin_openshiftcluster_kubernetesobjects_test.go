package frontend

// Copyright (c) Microsoft Corporation.
// Licensed under the Apache License 2.0.

import (
	"context"
	"fmt"
	"net/http"
	"strings"
	"testing"

	"github.com/sirupsen/logrus"
	"k8s.io/apimachinery/pkg/apis/meta/v1/unstructured"

	"github.com/Azure/ARO-RP/pkg/api"
	"github.com/Azure/ARO-RP/pkg/env"
	"github.com/Azure/ARO-RP/pkg/frontend/adminactions"
	"github.com/Azure/ARO-RP/pkg/metrics/noop"
	mock_adminactions "github.com/Azure/ARO-RP/pkg/util/mocks/adminactions"
)

func TestAdminKubernetesObjectsGetAndDelete(t *testing.T) {
	mockSubID := "00000000-0000-0000-0000-000000000000"
	mockTenantID := "00000000-0000-0000-0000-000000000000"
	ctx := context.Background()

	type test struct {
		name           string
		resourceID     string
		objKind        string
		objNamespace   string
		objName        string
		mocks          func(*test, *mock_adminactions.MockInterface)
		method         string
		wantStatusCode int
		wantResponse   []byte
		wantError      string
	}

	for _, tt := range []*test{
		{
			method:       http.MethodGet,
			name:         "cluster exist in db - get",
			resourceID:   fmt.Sprintf("/subscriptions/%s/resourcegroups/resourceGroup/providers/Microsoft.RedHatOpenShift/openShiftClusters/resourceName", mockSubID),
			objKind:      "ConfigMap",
			objNamespace: "openshift-project",
			objName:      "config",
			mocks: func(tt *test, a *mock_adminactions.MockInterface) {
				a.EXPECT().
					K8sGet(tt.objKind, tt.objNamespace, tt.objName).
					Return([]byte(`{"Kind": "test"}`), nil)

			},
			wantStatusCode: http.StatusOK,
			wantResponse:   []byte(`{"Kind": "test"}` + "\n"),
		},
		{
			method:       http.MethodGet,
			name:         "cluster exist in db - list",
			resourceID:   fmt.Sprintf("/subscriptions/%s/resourcegroups/resourceGroup/providers/Microsoft.RedHatOpenShift/openShiftClusters/resourceName", mockSubID),
			objKind:      "ConfigMap",
			objNamespace: "openshift-project",
			mocks: func(tt *test, a *mock_adminactions.MockInterface) {
				a.EXPECT().
					K8sList(tt.objKind, tt.objNamespace).
					Return([]byte(`{"Kind": "test"}`), nil)

			},
			wantStatusCode: http.StatusOK,
			wantResponse:   []byte(`{"Kind": "test"}` + "\n"),
		},
		{
			method:       http.MethodGet,
			name:         "no groupKind provided",
			resourceID:   fmt.Sprintf("/subscriptions/%s/resourcegroups/resourceGroup/providers/Microsoft.RedHatOpenShift/openShiftClusters/resourceName", mockSubID),
			objNamespace: "openshift-project",
			objName:      "config",
			mocks: func(tt *test, a *mock_adminactions.MockInterface) {
			},
			wantStatusCode: http.StatusBadRequest,
			wantError:      "400: InvalidParameter: : The provided groupKind '' is invalid.",
		},
		{
			method:       http.MethodGet,
			name:         "secret requested",
			resourceID:   fmt.Sprintf("/subscriptions/%s/resourcegroups/resourceGroup/providers/Microsoft.RedHatOpenShift/openShiftClusters/resourceName", mockSubID),
			objKind:      "Secret",
			objNamespace: "openshift-project",
			objName:      "config",
			mocks: func(tt *test, a *mock_adminactions.MockInterface) {
			},
			wantStatusCode: http.StatusForbidden,
			wantError:      "403: Forbidden: : Access to secrets is forbidden.",
		},
		{
			method:       http.MethodDelete,
			name:         "cluster exist in db",
			resourceID:   fmt.Sprintf("/subscriptions/%s/resourcegroups/resourceGroup/providers/Microsoft.RedHatOpenShift/openShiftClusters/resourceName", mockSubID),
			objKind:      "ConfigMap",
			objNamespace: "openshift-project",
			objName:      "config",
			mocks: func(tt *test, a *mock_adminactions.MockInterface) {
				a.EXPECT().
					K8sDelete(tt.objKind, tt.objNamespace, tt.objName).
					Return(nil)

			},
			wantStatusCode: http.StatusOK,
		},
		{
			method:       http.MethodDelete,
			name:         "no groupKind provided",
			resourceID:   fmt.Sprintf("/subscriptions/%s/resourcegroups/resourceGroup/providers/Microsoft.RedHatOpenShift/openShiftClusters/resourceName", mockSubID),
			objNamespace: "openshift-project",
			objName:      "config",
			mocks: func(tt *test, a *mock_adminactions.MockInterface) {
			},
			wantStatusCode: http.StatusBadRequest,
			wantError:      "400: InvalidParameter: : The provided groupKind '' is invalid.",
		},
		{
			method:       http.MethodDelete,
			name:         "no name provided",
			resourceID:   fmt.Sprintf("/subscriptions/%s/resourcegroups/resourceGroup/providers/Microsoft.RedHatOpenShift/openShiftClusters/resourceName", mockSubID),
			objKind:      "this",
			objNamespace: "openshift-project",
			mocks: func(tt *test, a *mock_adminactions.MockInterface) {
			},
			wantStatusCode: http.StatusBadRequest,
			wantError:      "400: InvalidParameter: : The provided name '' is invalid.",
		},
		{
			method:       http.MethodDelete,
			name:         "secret requested",
			resourceID:   fmt.Sprintf("/subscriptions/%s/resourcegroups/resourceGroup/providers/Microsoft.RedHatOpenShift/openShiftClusters/resourceName", mockSubID),
			objKind:      "Secret",
			objNamespace: "openshift-project",
			objName:      "config",
			mocks: func(tt *test, a *mock_adminactions.MockInterface) {
			},
			wantStatusCode: http.StatusForbidden,
			wantError:      "403: Forbidden: : Access to secrets is forbidden.",
		},
	} {
		t.Run(fmt.Sprintf("%s: %s", tt.method, tt.name), func(t *testing.T) {
			ti := newTestInfra(t).WithOpenShiftClusters().WithSubscriptions()
			defer ti.done()

			a := mock_adminactions.NewMockInterface(ti.controller)
			tt.mocks(tt, a)

			ti.fixture.AddOpenShiftClusterDocument(&api.OpenShiftClusterDocument{
				Key: strings.ToLower(tt.resourceID),
				OpenShiftCluster: &api.OpenShiftCluster{
					ID:   tt.resourceID,
					Name: "resourceName",
					Type: "Microsoft.RedHatOpenShift/openshiftClusters",
				},
			})
			ti.fixture.AddSubscriptionDocument(&api.SubscriptionDocument{
				ID: mockSubID,
				Subscription: &api.Subscription{
					State: api.SubscriptionStateRegistered,
					Properties: &api.SubscriptionProperties{
						TenantID: mockTenantID,
					},
				},
			})

			err := ti.buildFixtures(nil)
			if err != nil {
				t.Fatal(err)
			}

<<<<<<< HEAD
			f, err := NewFrontend(ctx, ti.log, ti.env, ti.asyncOperationsDatabase, ti.openShiftClustersDatabase, ti.subscriptionsDatabase, api.APIs, &noop.Noop{}, nil, func(*logrus.Entry, env.Interface, *api.OpenShiftCluster,
=======
			f, err := NewFrontend(ctx, logrus.NewEntry(logrus.StandardLogger()), ti.env, nil, oc, s, api.APIs, &noop.Noop{}, nil, func(*logrus.Entry, env.Interface, *api.OpenShiftCluster,
>>>>>>> 750a7041
				*api.SubscriptionDocument) (adminactions.Interface, error) {
				return a, nil
			})
			if err != nil {
				t.Fatal(err)
			}

			go f.Run(ctx, nil, nil)

			resp, b, err := ti.request(tt.method,
				fmt.Sprintf("https://server/admin%s/kubernetesObjects?kind=%s&namespace=%s&name=%s", tt.resourceID, tt.objKind, tt.objNamespace, tt.objName),
				nil, nil)
			if err != nil {
				t.Fatal(err)
			}

			err = validateResponse(resp, b, tt.wantStatusCode, tt.wantError, tt.wantResponse)
			if err != nil {
				t.Error(err)
			}
		})
	}
}

func TestValidateAdminKubernetesObjectsNonCustomer(t *testing.T) {
	longName := strings.Repeat("x", 256)

	for _, tt := range []struct {
		test      string
		method    string
		groupKind string
		namespace string
		name      string
		wantErr   string
	}{
		{
			test:      "valid openshift namespace",
			groupKind: "Valid-kind.openshift.io",
			namespace: "openshift",
			name:      "Valid-NAME-01",
		},
		{
			test:      "invalid customer namespace",
			groupKind: "Valid-kind.openshift.io",
			namespace: "customer",
			name:      "Valid-NAME-01",
			wantErr:   "403: Forbidden: : Access to the provided namespace 'customer' is forbidden.",
		},
		{
			test:      "invalid groupKind",
			groupKind: "$",
			namespace: "openshift-ns",
			name:      "Valid-NAME-01",
			wantErr:   "400: InvalidParameter: : The provided groupKind '$' is invalid.",
		},
		{
			test:      "forbidden groupKind",
			groupKind: "Secret",
			namespace: "openshift-ns",
			name:      "Valid-NAME-01",
			wantErr:   "403: Forbidden: : Access to secrets is forbidden.",
		},
		{
			test:      "forbidden groupKind",
			groupKind: "Anything.oauth.openshift.io",
			namespace: "openshift-ns",
			name:      "Valid-NAME-01",
			wantErr:   "403: Forbidden: : Access to secrets is forbidden.",
		},
		{
			test:      "empty groupKind",
			namespace: "openshift-ns",
			name:      "Valid-NAME-01",
			wantErr:   "400: InvalidParameter: : The provided groupKind '' is invalid.",
		},
		{
			test:      "invalid namespace",
			groupKind: "Valid-kind.openshift.io",
			namespace: "openshift-/",
			name:      "Valid-NAME-01",
			wantErr:   "400: InvalidParameter: : The provided namespace 'openshift-/' is invalid.",
		},
		{
			test:      "invalid name",
			groupKind: "Valid-kind.openshift.io",
			namespace: "openshift-ns",
			name:      longName,
			wantErr:   "400: InvalidParameter: : The provided name '" + longName + "' is invalid.",
		},
		{
			test:      "post: empty name",
			method:    http.MethodPost,
			groupKind: "Valid-kind.openshift.io",
			namespace: "openshift-ns",
			wantErr:   "400: InvalidParameter: : The provided name '' is invalid.",
		},
		{
			test:      "delete: empty name",
			method:    http.MethodDelete,
			groupKind: "Valid-kind.openshift.io",
			namespace: "openshift-ns",
			wantErr:   "400: InvalidParameter: : The provided name '' is invalid.",
		},
	} {
		t.Run(tt.test, func(t *testing.T) {
			if tt.method == "" {
				tt.method = http.MethodGet
			}

			err := validateAdminKubernetesObjectsNonCustomer(tt.method, tt.groupKind, tt.namespace, tt.name)
			if err != nil && err.Error() != tt.wantErr ||
				err == nil && tt.wantErr != "" {
				t.Error(err)
			}
		})
	}
}

func TestAdminPostKubernetesObjects(t *testing.T) {
	mockSubID := "00000000-0000-0000-0000-000000000000"
	mockTenantID := "00000000-0000-0000-0000-000000000000"
	ctx := context.Background()

	type test struct {
		name           string
		resourceID     string
		mocks          func(*test, *mock_adminactions.MockInterface)
		wantStatusCode int
		objInBody      *unstructured.Unstructured
		wantError      string
	}

	for _, tt := range []*test{
		{
			name:       "basic coverage",
			resourceID: fmt.Sprintf("/subscriptions/%s/resourcegroups/resourceGroup/providers/Microsoft.RedHatOpenShift/openShiftClusters/resourceName", mockSubID),
			objInBody: &unstructured.Unstructured{
				Object: map[string]interface{}{
					"kind": "ConfigMap",
					"metadata": map[string]interface{}{
						"namespace": "openshift-azure-logging",
						"name":      "config",
					},
				},
			},
			mocks: func(tt *test, a *mock_adminactions.MockInterface) {
				a.EXPECT().K8sCreateOrUpdate(tt.objInBody).
					Return(nil)
			},
			wantStatusCode: http.StatusOK,
		},
		{
			name:       "secret requested",
			resourceID: fmt.Sprintf("/subscriptions/%s/resourcegroups/resourceGroup/providers/Microsoft.RedHatOpenShift/openShiftClusters/resourceName", mockSubID),
			objInBody: &unstructured.Unstructured{
				Object: map[string]interface{}{
					"kind": "Secret",
				},
			},
			mocks:          func(tt *test, a *mock_adminactions.MockInterface) {},
			wantStatusCode: http.StatusForbidden,
			wantError:      "403: Forbidden: : Access to secrets is forbidden.",
		},
	} {
		t.Run(tt.name, func(t *testing.T) {
			ti := newTestInfra(t).WithOpenShiftClusters().WithSubscriptions()
			defer ti.done()

			a := mock_adminactions.NewMockInterface(ti.controller)
			tt.mocks(tt, a)

			ti.fixture.AddOpenShiftClusterDocument(&api.OpenShiftClusterDocument{
				Key: strings.ToLower(tt.resourceID),
				OpenShiftCluster: &api.OpenShiftCluster{
					ID:   tt.resourceID,
					Name: "resourceName",
					Type: "Microsoft.RedHatOpenShift/openshiftClusters",
				},
			})
			ti.fixture.AddSubscriptionDocument(&api.SubscriptionDocument{
				ID: mockSubID,
				Subscription: &api.Subscription{
					State: api.SubscriptionStateRegistered,
					Properties: &api.SubscriptionProperties{
						TenantID: mockTenantID,
					},
				},
			})

			err := ti.buildFixtures(nil)
			if err != nil {
				t.Fatal(err)
			}

<<<<<<< HEAD
			f, err := NewFrontend(ctx, ti.log, ti.env, ti.asyncOperationsDatabase, ti.openShiftClustersDatabase, ti.subscriptionsDatabase, api.APIs, &noop.Noop{}, nil, func(*logrus.Entry, env.Interface, *api.OpenShiftCluster,
=======
			f, err := NewFrontend(ctx, logrus.NewEntry(logrus.StandardLogger()), ti.env, nil, oc, s, api.APIs, &noop.Noop{}, nil, func(*logrus.Entry, env.Interface, *api.OpenShiftCluster,
>>>>>>> 750a7041
				*api.SubscriptionDocument) (adminactions.Interface, error) {
				return a, nil
			})
			if err != nil {
				t.Fatal(err)
			}

			go f.Run(ctx, nil, nil)

			resp, b, err := ti.request(http.MethodPost,
				fmt.Sprintf("https://server/admin%s/kubernetesObjects", tt.resourceID),
				http.Header{
					"Content-Type": []string{"application/json"},
				}, tt.objInBody)
			if err != nil {
				t.Fatal(err)
			}

			err = validateResponse(resp, b, tt.wantStatusCode, tt.wantError, nil)
			if err != nil {
				t.Error(err)
			}
		})
	}
}<|MERGE_RESOLUTION|>--- conflicted
+++ resolved
@@ -173,11 +173,7 @@
 				t.Fatal(err)
 			}
 
-<<<<<<< HEAD
 			f, err := NewFrontend(ctx, ti.log, ti.env, ti.asyncOperationsDatabase, ti.openShiftClustersDatabase, ti.subscriptionsDatabase, api.APIs, &noop.Noop{}, nil, func(*logrus.Entry, env.Interface, *api.OpenShiftCluster,
-=======
-			f, err := NewFrontend(ctx, logrus.NewEntry(logrus.StandardLogger()), ti.env, nil, oc, s, api.APIs, &noop.Noop{}, nil, func(*logrus.Entry, env.Interface, *api.OpenShiftCluster,
->>>>>>> 750a7041
 				*api.SubscriptionDocument) (adminactions.Interface, error) {
 				return a, nil
 			})
@@ -372,11 +368,7 @@
 				t.Fatal(err)
 			}
 
-<<<<<<< HEAD
 			f, err := NewFrontend(ctx, ti.log, ti.env, ti.asyncOperationsDatabase, ti.openShiftClustersDatabase, ti.subscriptionsDatabase, api.APIs, &noop.Noop{}, nil, func(*logrus.Entry, env.Interface, *api.OpenShiftCluster,
-=======
-			f, err := NewFrontend(ctx, logrus.NewEntry(logrus.StandardLogger()), ti.env, nil, oc, s, api.APIs, &noop.Noop{}, nil, func(*logrus.Entry, env.Interface, *api.OpenShiftCluster,
->>>>>>> 750a7041
 				*api.SubscriptionDocument) (adminactions.Interface, error) {
 				return a, nil
 			})
