package install

// Copyright (c) Microsoft Corporation.
// Licensed under the Apache License 2.0.

import (
	"bytes"
	"context"
	"encoding/json"
	"errors"
	"fmt"
	"io/ioutil"
	"net/http"
	"net/url"
	"reflect"
	"runtime"
	"time"

	mgmtfeatures "github.com/Azure/azure-sdk-for-go/services/resources/mgmt/2019-07-01/features"
	mgmtstorage "github.com/Azure/azure-sdk-for-go/services/storage/mgmt/2019-04-01/storage"
	azstorage "github.com/Azure/azure-sdk-for-go/storage"
	"github.com/Azure/go-autorest/autorest"
	"github.com/Azure/go-autorest/autorest/azure"
	"github.com/Azure/go-autorest/autorest/date"
	configclient "github.com/openshift/client-go/config/clientset/versioned"
	operatorclient "github.com/openshift/client-go/operator/clientset/versioned"
	securityclient "github.com/openshift/client-go/security/clientset/versioned"
	samplesclient "github.com/openshift/cluster-samples-operator/pkg/generated/clientset/versioned"
	"github.com/openshift/installer/pkg/asset/ignition/bootstrap"
	"github.com/openshift/installer/pkg/asset/installconfig"
	"github.com/openshift/installer/pkg/asset/releaseimage"
	"github.com/sirupsen/logrus"
	"k8s.io/apimachinery/pkg/util/wait"
	"k8s.io/client-go/kubernetes"

	"github.com/Azure/ARO-RP/pkg/api"
	"github.com/Azure/ARO-RP/pkg/database"
	"github.com/Azure/ARO-RP/pkg/env"
	"github.com/Azure/ARO-RP/pkg/util/arm"
	"github.com/Azure/ARO-RP/pkg/util/azureclient/mgmt/compute"
	"github.com/Azure/ARO-RP/pkg/util/azureclient/mgmt/features"
	"github.com/Azure/ARO-RP/pkg/util/azureclient/mgmt/network"
	"github.com/Azure/ARO-RP/pkg/util/azureclient/mgmt/storage"
	"github.com/Azure/ARO-RP/pkg/util/azureerrors"
	"github.com/Azure/ARO-RP/pkg/util/billing"
	"github.com/Azure/ARO-RP/pkg/util/dns"
	"github.com/Azure/ARO-RP/pkg/util/encryption"
	"github.com/Azure/ARO-RP/pkg/util/keyvault"
	"github.com/Azure/ARO-RP/pkg/util/privateendpoint"
	"github.com/Azure/ARO-RP/pkg/util/refreshable"
	"github.com/Azure/ARO-RP/pkg/util/restconfig"
	"github.com/Azure/ARO-RP/pkg/util/stringutils"
	"github.com/Azure/ARO-RP/pkg/util/subnet"
	"github.com/Azure/ARO-RP/pkg/util/version"
)

// Installer contains information needed to install an ARO cluster
type Installer struct {
	log          *logrus.Entry
	env          env.Interface
	db           database.OpenShiftClusters
	billing      billing.Manager
	doc          *api.OpenShiftClusterDocument
	cipher       encryption.Cipher
	fpAuthorizer refreshable.Authorizer

	disks             compute.DisksClient
	virtualmachines   compute.VirtualMachinesClient
	interfaces        network.InterfacesClient
	publicipaddresses network.PublicIPAddressesClient
	loadbalancers     network.LoadBalancersClient
	deployments       features.DeploymentsClient
	groups            features.ResourceGroupsClient
	accounts          storage.AccountsClient

	dns             dns.Manager
	keyvault        keyvault.Manager
	privateendpoint privateendpoint.Manager
	subnet          subnet.Manager

	kubernetescli kubernetes.Interface
	operatorcli   operatorclient.Interface
	configcli     configclient.Interface
	samplescli    samplesclient.Interface
	securitycli   securityclient.Interface
}

const (
	deploymentName = "azuredeploy"
	pollInterval   = 10 * time.Second
)

type action func(context.Context) error
type condition struct {
	f       wait.ConditionFunc
	timeout time.Duration
}

// NewInstaller creates a new Installer
func NewInstaller(ctx context.Context, log *logrus.Entry, _env env.Interface, db database.OpenShiftClusters, billing billing.Manager, doc *api.OpenShiftClusterDocument) (*Installer, error) {
	r, err := azure.ParseResourceID(doc.OpenShiftCluster.ID)
	if err != nil {
		return nil, err
	}

	localFPAuthorizer, err := _env.FPAuthorizer(_env.TenantID(), azure.PublicCloud.ResourceManagerEndpoint)
	if err != nil {
		return nil, err
	}

	localFPKVAuthorizer, err := _env.FPAuthorizer(_env.TenantID(), azure.PublicCloud.ResourceIdentifiers.KeyVault)
	if err != nil {
		return nil, err
	}

	fpAuthorizer, err := _env.FPAuthorizer(doc.OpenShiftCluster.Properties.ServicePrincipalProfile.TenantID, azure.PublicCloud.ResourceManagerEndpoint)
	if err != nil {
		return nil, err
	}

	cipher, err := encryption.NewXChaCha20Poly1305(ctx, _env, env.EncryptionSecretName)
	if err != nil {
		return nil, err
	}

	return &Installer{
		log:          log,
		env:          _env,
		db:           db,
		billing:      billing,
		cipher:       cipher,
		doc:          doc,
		fpAuthorizer: fpAuthorizer,

		disks:             compute.NewDisksClient(r.SubscriptionID, fpAuthorizer),
		virtualmachines:   compute.NewVirtualMachinesClient(r.SubscriptionID, fpAuthorizer),
		interfaces:        network.NewInterfacesClient(r.SubscriptionID, fpAuthorizer),
		publicipaddresses: network.NewPublicIPAddressesClient(r.SubscriptionID, fpAuthorizer),
		loadbalancers:     network.NewLoadBalancersClient(r.SubscriptionID, fpAuthorizer),
		deployments:       features.NewDeploymentsClient(r.SubscriptionID, fpAuthorizer),
		groups:            features.NewResourceGroupsClient(r.SubscriptionID, fpAuthorizer),
		accounts:          storage.NewAccountsClient(r.SubscriptionID, fpAuthorizer),

		dns:             dns.NewManager(_env, localFPAuthorizer),
		keyvault:        keyvault.NewManager(localFPKVAuthorizer),
		privateendpoint: privateendpoint.NewManager(_env, localFPAuthorizer),
		subnet:          subnet.NewManager(r.SubscriptionID, fpAuthorizer),
	}, nil
}

func (i *Installer) AdminUpgrade(ctx context.Context) error {
	steps := []interface{}{
		action(i.initializeKubernetesClients),
		action(i.startVMs),
		condition{i.apiServersReady, 30 * time.Minute},
		action(i.ensureBillingRecord), // belt and braces
		action(i.fixLBProbes),
		action(i.fixPullSecret),
		action(i.ensureGenevaLogging),
		action(i.ensureIfReload),
		action(i.ensureRouteFix),
		action(i.upgradeCertificates),
		action(i.configureAPIServerCertificate),
		action(i.configureIngressCertificate),
		action(i.upgradeCluster),
		action(i.addResourceProviderVersion), // Must be last
	}

	return i.runSteps(ctx, steps)
}

// Install installs an ARO cluster
func (i *Installer) Install(ctx context.Context, installConfig *installconfig.InstallConfig, platformCreds *installconfig.PlatformCreds, image *releaseimage.Image) error {
	steps := map[api.InstallPhase][]interface{}{
		api.InstallPhaseBootstrap: {
			action(i.createDNS),
			action(func(ctx context.Context) error {
				return i.deployStorageTemplate(ctx, installConfig, platformCreds, image)
			}),
			action(i.attachNSGsAndPatch),
			action(i.ensureBillingRecord),
			action(i.deployResourceTemplate),
			action(i.createPrivateEndpoint),
			action(i.updateAPIIP),
			action(i.createCertificates),
			action(i.initializeKubernetesClients),
			condition{i.bootstrapConfigMapReady, 30 * time.Minute},
			action(i.ensureGenevaLogging),
			action(i.ensureIfReload),
<<<<<<< HEAD
			action(i.incrInstallPhase), // Must be last
=======
			action(i.ensureRouteFix),
			action(i.incrInstallPhase),
>>>>>>> a87941f6
		},
		api.InstallPhaseRemoveBootstrap: {
			action(i.initializeKubernetesClients),
			action(i.removeBootstrap),
			action(i.removeBootstrapIgnition),
			action(i.configureAPIServerCertificate),
			condition{i.apiServersReady, 30 * time.Minute},
			condition{i.operatorConsoleExists, 30 * time.Minute},
			action(i.updateConsoleBranding),
			condition{i.operatorConsoleReady, 10 * time.Minute},
			condition{i.clusterVersionReady, 30 * time.Minute},
			action(i.disableAlertManagerWarning),
			action(i.disableUpdates),
			action(i.disableSamples),
			action(i.disableOperatorHubSources),
			action(i.updateRouterIP),
			action(i.configureIngressCertificate),
			condition{i.ingressControllerReady, 30 * time.Minute},
			action(i.finishInstallation),
			action(i.addResourceProviderVersion), // Must be last
		},
	}

	err := i.startInstallation(ctx)
	if err != nil {
		return err
	}

	if steps[i.doc.OpenShiftCluster.Properties.Install.Phase] == nil {
		return fmt.Errorf("unrecognised phase %s", i.doc.OpenShiftCluster.Properties.Install.Phase)
	}
	i.log.Printf("starting phase %s", i.doc.OpenShiftCluster.Properties.Install.Phase)
	return i.runSteps(ctx, steps[i.doc.OpenShiftCluster.Properties.Install.Phase])
}

func (i *Installer) runSteps(ctx context.Context, steps []interface{}) error {
	for _, step := range steps {
		var err error

		switch step := step.(type) {
		case action:
			i.log.Printf("running step %s", runtime.FuncForPC(reflect.ValueOf(step).Pointer()).Name())

			func() {
				timeoutCtx, cancel := context.WithTimeout(ctx, 10*time.Minute)
				defer cancel()

				wait.PollImmediateUntil(10*time.Second, func() (bool, error) {
					err = step(ctx)
					if azureerrors.HasAuthorizationFailedError(err) ||
						azureerrors.HasLinkedAuthorizationFailedError(err) {
						i.log.Print(err)
						// https://github.com/Azure/ARO-RP/issues/541: it is unclear if this refresh helps or not
						err = i.fpAuthorizer.RefreshWithContext(ctx)
						return false, err
					}
					return err == nil, err
				}, timeoutCtx.Done())
			}()

			if err != nil {
				i.gatherFailureLogs(ctx)
				if _, ok := err.(*api.CloudError); !ok {
					err = fmt.Errorf("%s: %s", runtime.FuncForPC(reflect.ValueOf(step).Pointer()).Name(), err)
				}
				return err
			}

		case condition:
			i.log.Printf("waiting for %s", runtime.FuncForPC(reflect.ValueOf(step.f).Pointer()).Name())
			func() {
				timeoutCtx, cancel := context.WithTimeout(ctx, step.timeout)
				defer cancel()
				err = wait.PollImmediateUntil(pollInterval, step.f, timeoutCtx.Done())
			}()
			if err != nil {
				i.gatherFailureLogs(ctx)
				if _, ok := err.(*api.CloudError); !ok {
					err = fmt.Errorf("%s: %s", runtime.FuncForPC(reflect.ValueOf(step.f).Pointer()).Name(), err)
				}
				return err
			}

		default:
			return errors.New("install step must be an action or a condition")
		}
	}

	return nil
}

func (i *Installer) startInstallation(ctx context.Context) error {
	var err error
	i.doc, err = i.db.PatchWithLease(ctx, i.doc.Key, func(doc *api.OpenShiftClusterDocument) error {
		if doc.OpenShiftCluster.Properties.Install == nil {
			doc.OpenShiftCluster.Properties.Install = &api.Install{}
		}
		return nil
	})
	return err
}

func (i *Installer) incrInstallPhase(ctx context.Context) error {
	var err error
	i.doc, err = i.db.PatchWithLease(ctx, i.doc.Key, func(doc *api.OpenShiftClusterDocument) error {
		doc.OpenShiftCluster.Properties.Install.Phase++
		return nil
	})
	return err
}

func (i *Installer) finishInstallation(ctx context.Context) error {
	var err error
	i.doc, err = i.db.PatchWithLease(ctx, i.doc.Key, func(doc *api.OpenShiftClusterDocument) error {
		doc.OpenShiftCluster.Properties.Install = nil
		return nil
	})
	return err
}

func (i *Installer) getBlobService(ctx context.Context, p mgmtstorage.Permissions, r mgmtstorage.SignedResourceTypes) (*azstorage.BlobStorageClient, error) {
	resourceGroup := stringutils.LastTokenByte(i.doc.OpenShiftCluster.Properties.ClusterProfile.ResourceGroupID, '/')

	t := time.Now().UTC().Truncate(time.Second)
	res, err := i.accounts.ListAccountSAS(ctx, resourceGroup, "cluster"+i.doc.OpenShiftCluster.Properties.StorageSuffix, mgmtstorage.AccountSasParameters{
		Services:               "b",
		ResourceTypes:          r,
		Permissions:            p,
		Protocols:              mgmtstorage.HTTPS,
		SharedAccessStartTime:  &date.Time{Time: t},
		SharedAccessExpiryTime: &date.Time{Time: t.Add(24 * time.Hour)},
	})
	if err != nil {
		return nil, err
	}

	v, err := url.ParseQuery(*res.AccountSasToken)
	if err != nil {
		return nil, err
	}

	c := azstorage.NewAccountSASClient("cluster"+i.doc.OpenShiftCluster.Properties.StorageSuffix, v, azure.PublicCloud).GetBlobService()

	return &c, nil
}

func (i *Installer) graphExists(ctx context.Context) (bool, error) {
	i.log.Print("checking if graph exists")

	blobService, err := i.getBlobService(ctx, mgmtstorage.Permissions("r"), mgmtstorage.SignedResourceTypesO)
	if err != nil {
		return false, err
	}

	aro := blobService.GetContainerReference("aro")
	return aro.GetBlobReference("graph").Exists()
}

func (i *Installer) loadGraph(ctx context.Context) (graph, error) {
	i.log.Print("load graph")

	blobService, err := i.getBlobService(ctx, mgmtstorage.Permissions("r"), mgmtstorage.SignedResourceTypesO)
	if err != nil {
		return nil, err
	}

	aro := blobService.GetContainerReference("aro")
	cluster := aro.GetBlobReference("graph")
	rc, err := cluster.Get(nil)
	if err != nil {
		return nil, err
	}
	defer rc.Close()

	encrypted, err := ioutil.ReadAll(rc)
	if err != nil {
		return nil, err
	}

	output, err := i.cipher.Decrypt(encrypted)
	if err != nil {
		return nil, err
	}

	var g graph
	err = json.Unmarshal(output, &g)
	if err != nil {
		return nil, err
	}

	return g, nil
}

func (i *Installer) saveGraph(ctx context.Context, g graph) error {
	i.log.Print("save graph")

	blobService, err := i.getBlobService(ctx, mgmtstorage.Permissions("cw"), mgmtstorage.SignedResourceTypesO)
	if err != nil {
		return err
	}

	bootstrap := g[reflect.TypeOf(&bootstrap.Bootstrap{})].(*bootstrap.Bootstrap)
	bootstrapIgn := blobService.GetContainerReference("ignition").GetBlobReference("bootstrap.ign")
	err = bootstrapIgn.CreateBlockBlobFromReader(bytes.NewReader(bootstrap.File.Data), nil)
	if err != nil {
		return err
	}

	graph := blobService.GetContainerReference("aro").GetBlobReference("graph")
	b, err := json.MarshalIndent(g, "", "    ")
	if err != nil {
		return err
	}

	output, err := i.cipher.Encrypt(b)
	if err != nil {
		return err
	}

	return graph.CreateBlockBlobFromReader(bytes.NewReader([]byte(output)), nil)
}

// initializeKubernetesClients initializes clients which are used
// once the cluster is up later on in the install process.
func (i *Installer) initializeKubernetesClients(ctx context.Context) error {
	restConfig, err := restconfig.RestConfig(i.env, i.doc.OpenShiftCluster)
	if err != nil {
		return err
	}

	i.kubernetescli, err = kubernetes.NewForConfig(restConfig)
	if err != nil {
		return err
	}

	i.operatorcli, err = operatorclient.NewForConfig(restConfig)
	if err != nil {
		return err
	}

	i.securitycli, err = securityclient.NewForConfig(restConfig)
	if err != nil {
		return err
	}

	i.samplescli, err = samplesclient.NewForConfig(restConfig)
	if err != nil {
		return err
	}

	i.configcli, err = configclient.NewForConfig(restConfig)
	return err
}

func (i *Installer) deployARMTemplate(ctx context.Context, rg string, tName string, t *arm.Template, params map[string]interface{}) error {
	i.log.Printf("deploying %s template", tName)

	err := i.deployments.CreateOrUpdateAndWait(ctx, rg, deploymentName, mgmtfeatures.Deployment{
		Properties: &mgmtfeatures.DeploymentProperties{
			Template:   t,
			Parameters: params,
			Mode:       mgmtfeatures.Incremental,
		},
	})

	if azureerrors.IsDeploymentActiveError(err) {
		i.log.Printf("waiting for %s template to be deployed", tName)
		err = i.deployments.Wait(ctx, rg, deploymentName)
	}

	if azureerrors.HasAuthorizationFailedError(err) ||
		azureerrors.HasLinkedAuthorizationFailedError(err) {
		return err
	}

	serviceErr, _ := err.(*azure.ServiceError) // futures return *azure.ServiceError directly

	// CreateOrUpdate() returns a wrapped *azure.ServiceError
	if detailedErr, ok := err.(autorest.DetailedError); ok {
		serviceErr, _ = detailedErr.Original.(*azure.ServiceError)
	}

	if serviceErr != nil {
		b, _ := json.Marshal(serviceErr)

		return &api.CloudError{
			StatusCode: http.StatusBadRequest,
			CloudErrorBody: &api.CloudErrorBody{
				Code:    api.CloudErrorCodeDeploymentFailed,
				Message: "Deployment failed.",
				Details: []api.CloudErrorBody{
					{
						Message: string(b),
					},
				},
			},
		}
	}

	return err
}

// addResourceProviderVersion sets the deploying resource provider version in the cluster document for deployment-tracking purposes. This function must be run last.
func (i *Installer) addResourceProviderVersion(ctx context.Context) error {
	var err error
	i.doc, err = i.db.PatchWithLease(ctx, i.doc.Key, func(doc *api.OpenShiftClusterDocument) error {
		i.doc.OpenShiftCluster.Properties.ProvisionedBy = version.GitCommit
		return nil
	})
	return err
}<|MERGE_RESOLUTION|>--- conflicted
+++ resolved
@@ -187,12 +187,8 @@
 			condition{i.bootstrapConfigMapReady, 30 * time.Minute},
 			action(i.ensureGenevaLogging),
 			action(i.ensureIfReload),
-<<<<<<< HEAD
-			action(i.incrInstallPhase), // Must be last
-=======
 			action(i.ensureRouteFix),
 			action(i.incrInstallPhase),
->>>>>>> a87941f6
 		},
 		api.InstallPhaseRemoveBootstrap: {
 			action(i.initializeKubernetesClients),
